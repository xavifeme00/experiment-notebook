--- conflicted
+++ resolved
@@ -1,7 +1,4 @@
-<<<<<<< HEAD
-=======
 
->>>>>>> 95199d6f
 #!/usr/bin/env python
 # -*- coding: utf-8 -*-
 
@@ -11,11 +8,7 @@
 import os
 
 import enb.isets
-<<<<<<< HEAD
-import enb.sets as sets
-=======
 import sets
->>>>>>> 95199d6f
 import enb.isets as isets
 from enb.config import options
 
@@ -90,11 +83,7 @@
                     enb_type_name = f"f{-header['BITPIX']}"
                 elif header['BITPIX'] > 0:
                     name_label = f'-u{header["BITPIX"]}be-1x{header["NAXIS2"]}x{header["NAXIS1"]}'
-<<<<<<< HEAD
-                    dtype_name = f'>u{header["BITPIX"] // 8}'
-=======
                     dtype_name = f'<u{header["BITPIX"] // 8}'
->>>>>>> 95199d6f
                     enb_type_name = f"u{header['BITPIX']}be"
                 else:
                     raise ValueError(f"Invalid bitpix {header['BITPIX']}")
@@ -108,11 +97,7 @@
                     enb_type_name = f"f{-header['BITPIX']}"
                 elif header['BITPIX'] > 0:
                     name_label = f'-u{header["BITPIX"]}be-{header["NAXIS3"]}x{header["NAXIS2"]}x{header["NAXIS1"]}'
-<<<<<<< HEAD
-                    dtype_name = f'>u{header["BITPIX"] // 8}'
-=======
                     dtype_name = f'<u{header["BITPIX"] // 8}'
->>>>>>> 95199d6f
                     enb_type_name = f"u{header['BITPIX']}be"
                 else:
                     raise ValueError(f"Invalid bitpix {header['BITPIX']}")
